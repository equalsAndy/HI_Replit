import React, { useState, useEffect } from 'react';
import { useLocation } from 'wouter';
import { useQuery, useMutation } from '@tanstack/react-query';
import { AssessmentModal } from '@/components/assessment/AssessmentModal';
import UserHomeNavigation from '@/components/navigation/UserHomeNavigationWithStarCard';
import AllStarTeamsContent from '@/components/content/allstarteams/AllStarTeamsContent';
import { navigationSections, imaginalAgilityNavigationSections } from '@/components/navigation/navigationData';
// import { StarCard, User, FlowAttributesResponse } from '@/shared/types';
import { Button } from '@/components/ui/button';
import { RefreshCw } from 'lucide-react';
import { apiRequest, queryClient } from '@/lib/queryClient';
import { useToast } from '@/hooks/use-toast';
import { useApplication } from '@/hooks/use-application';
import { NavBar } from '@/components/layout/NavBar';
import { TestUserBanner } from '@/components/test-users/TestUserBanner';
import { useNavigationProgress } from '@/hooks/use-navigation-progress';

export default function AllStarTeams() {
  const [location, navigate] = useLocation();
  const [drawerOpen, setDrawerOpen] = useState(true);
  const [isAssessmentModalOpen, setIsAssessmentModalOpen] = useState(false);
  const [currentContent, setCurrentContent] = useState("welcome");
  const { toast } = useToast();
  const { currentApp, setCurrentApp } = useApplication();
  const {
    progress: navProgress,
    updateVideoProgress,
    markStepCompleted: markNavStepCompleted,
    updateCurrentStep: setCurrentStep,
    isStepAccessibleByProgression: isStepUnlocked,
    canProceedToNext,
    shouldShowGreenCheckmark: isStepCompleted,
    getCurrentVideoProgress: getVideoProgress
  } = useNavigationProgress('ast');

  // Use navigation progress state instead of separate completedSteps state
  const completedSteps = navProgress?.completedSteps || [];

  // Set app type for navigation and listen for auto-navigation events
  useEffect(() => {
    // Detect current route and set app accordingly - be more specific about IA routes
    const isIARoute = location.includes('/imaginal-agility') || 
                      location.includes('/ia-') || 
                      location.includes('imaginal') ||
                      currentContent?.includes('imaginal');

    const currentAppType = isIARoute ? 'imaginal-agility' : 'allstarteams';
    console.log('🔍 Route Detection Debug:');
    console.log('  - Current location:', location);
    console.log('  - Current content:', currentContent);
    console.log('  - location.includes("/imaginal-agility"):', location.includes('/imaginal-agility'));
    console.log('  - isIARoute check result:', isIARoute);
    console.log('  - Setting currentAppType to:', currentAppType);
    console.log('  - Previous currentApp was:', currentApp);

    // Only update if the app type actually changed
    if (currentApp !== currentAppType) {
      console.log('🔄 App type changed from', currentApp, 'to', currentAppType);
      setCurrentApp(currentAppType);
    }

    // Listen for auto-navigation events from the navigation hook
    const handleAutoNavigation = (event: CustomEvent) => {
      const { content, stepId } = event.detail;
      console.log(`🧭 AUTO-NAVIGATION: Received navigation event - content: ${content}, step: ${stepId}`);

      // Set current content and step
      setCurrentContent(content);
      setCurrentStep(stepId);
    };

    window.addEventListener('autoNavigateToContent', handleAutoNavigation as EventListener);

    return () => {
      window.removeEventListener('autoNavigateToContent', handleAutoNavigation as EventListener);
    };
  }, [setCurrentApp, setCurrentContent, setCurrentStep, currentContent, location, currentApp]);

  // Determine which navigation sections to use based on the selected app AND user role
  // Get user role for navigation customization (using existing user query below)
  const { data: userData, isLoading: userLoading } = useQuery({
    queryKey: ['/api/user/profile'],
    staleTime: 30000,
  });

  const userRole = (userData as any)?.user?.role || (userData as any)?.role;
  const isStudentOrFacilitator = userRole === 'student' || userRole === 'facilitator';
<<<<<<< HEAD
  
=======

  // Debug role detection
  console.log('🔍 AllStarTeams Role Debug:');
  console.log('- Raw user data:', userData);
  console.log('- Extracted userRole:', userRole);
  console.log('- isStudentOrFacilitator:', isStudentOrFacilitator);

>>>>>>> 0f93f776
  // Function to get role-based navigation sections
  const getRoleBasedNavigationSections = () => {
    if (currentApp === 'imaginal-agility') {
      return imaginalAgilityNavigationSections;
    }

    if (isStudentOrFacilitator) {
      // Student/Facilitator week-based structure
      return [
        {
          id: '1',
          title: 'Introduction',
          steps: [
            { id: '1-1', title: 'Introduction', type: 'video' }
          ]
        },
        {
          id: '2',
          title: 'DISCOVER YOUR STAR STRENGTHS',
          weekNumber: 1,
          steps: [
            { id: '2-1', title: 'Intro to Star Strengths', type: 'video' },
            { id: '2-2', title: 'Star Strengths Self-Assessment', type: 'assessment' },
            { id: '2-3', title: 'Review Your Star Card', type: 'viewing' },
            { id: '2-4', title: 'Strength Reflection', type: 'reflection' }
          ]
        },
        {
          id: '3',
          title: 'IDENTIFY YOUR FLOW',
          weekNumber: 2,
          steps: [
            { id: '3-1', title: 'Intro to Flow', type: 'video' },
            { id: '3-2', title: 'Flow Assessment', type: 'assessment' },
            { id: '3-3', title: 'Rounding Out', type: 'video' },
            { id: '3-4', title: 'Add Flow to Star Card', type: 'adding' }
          ]
        },
        {
          id: '4',
          title: 'VISUALIZE YOUR POTENTIAL Part 1',
          weekNumber: 3,
          steps: [
            { id: '4-1', title: 'Ladder of Well-being', type: 'interactive' },
            { id: '4-2', title: 'Well-being Reflections', type: 'video' }
          ]
        },
        {
          id: '5',
          title: 'VISUALIZE YOUR POTENTIAL Part 2',
          weekNumber: 4,
          steps: [
            { id: '4-3', title: 'Visualizing You', type: 'visual' },
            { id: '4-4', title: 'Your Future Self', type: 'reflection' },
            { id: '4-5', title: 'Final Reflection', type: 'reflection' }
          ]
        },
        {
          id: '6',
          title: 'NEXT STEPS',
          weekNumber: 5,
          steps: [
            { id: '5-1', title: 'Download your Star Card', type: 'download' },
            { id: '5-2', title: 'Your Holistic Report', type: 'download' },
            { id: '5-3', title: 'Growth Plan', type: 'planning' },
            { id: '5-4', title: 'Team Workshop Prep', type: 'collaboration' }
          ]
        }
      ];
    } else {
      // Original structure for other user types
      return navigationSections;
    }
  };

  const activeNavigationSections = getRoleBasedNavigationSections();

  // Simplified linear progression - no need for app-specific storage keys

  // Check for Star Card Preview navigation flag
  useEffect(() => {
    const navigateFlag = sessionStorage.getItem('navigateToStarCardPreview');
    if (navigateFlag === 'true') {
      // Clear the flag
      sessionStorage.removeItem('navigateToStarCardPreview');

      // Navigate to Star Card Preview
      setCurrentContent('star-card-preview');

      // Mark the assessment step as completed
      markStepCompleted('2-2');
    }
  }, []);

  // Reset detection DISABLED - was causing continuous auto-reset loops
  // This prevents video progress from being captured and stored properly

  // Add user session tracking to refresh data when user changes
  useEffect(() => {
    let lastUserId: number | null = null;

    const checkUserAndRefresh = async () => {
      try {
        const response = await fetch('/api/user/me', { credentials: 'include' });
        if (response.ok) {
          const userData = await response.json();
          const currentUserId = userData.user?.id;

          // If user changed, clear all cached data and refresh
          if (lastUserId !== null && lastUserId !== currentUserId) {
            queryClient.clear();
            queryClient.invalidateQueries();
            // Navigation progress will be reloaded from database automatically
            // No localStorage keys needed in simplified mode
          }
          lastUserId = currentUserId;
        }
      } catch (error) {
        // Silently handle errors
      }
    };

    checkUserAndRefresh();
    const interval = setInterval(checkUserAndRefresh, 1500);
    return () => clearInterval(interval);
  }, []);

  // Navigation progress is now loaded from database via useNavigationProgress hook
  // No need for localStorage-based completed steps loading

  // Navigation progress is now automatically persisted to database
  // No need for localStorage-based saving

  // Auto-navigate to current step on page load
  React.useEffect(() => {
    if (navProgress?.currentStepId) {
      const currentStepId = navProgress.currentStepId;
      console.log(`🧭 AUTO-NAVIGATION: Current step from database: ${currentStepId}`);
      console.log(`🧭 AUTO-NAVIGATION: Available navigation sequence:`, Object.keys(navigationSequence));

      // Map step ID to content key and navigate there
      const navInfo = navigationSequence[currentStepId];
      if (navInfo) {
        console.log(`🧭 AUTO-NAVIGATION: Navigating to content: ${navInfo.contentKey}`);
        setCurrentContent(navInfo.contentKey);
      } else {
        console.log(`🧭 AUTO-NAVIGATION: No navigation mapping for ${currentStepId}, staying on current content`);
        // Force navigation based on current step ID
        if (currentStepId === '4-1') {
          console.log(`🧭 AUTO-NAVIGATION: Force navigating to wellbeing for step 4-1`);
          setCurrentContent('wellbeing');
        } else if (currentStepId === '3-1') {
          console.log(`🧭 AUTO-NAVIGATION: Force navigating to intro-to-flow for step 3-1`);
          setCurrentContent('intro-to-flow');
        } else if (currentStepId === '2-4') {
          console.log(`🧭 AUTO-NAVIGATION: Force navigating to reflection for step 2-4`);
          setCurrentContent('reflection');
        }
      }
    }
  }, [navProgress?.currentStepId]);

  const { data: userProfile, isLoading: userProfileLoading } = useQuery({
    queryKey: ['/api/user/profile'],
    staleTime: 30000,
  });

  // Fetch star card data separately to debug the issue
  const { data: starCardData, isLoading: starCardLoading, error: starCardError } = useQuery({
    queryKey: ['/api/user/star-card-data'],
    enabled: !!(userProfile as any)?.id,
    staleTime: 10000,
  });

  // Clear workshop progress when user changes OR when any user has progress: 0
  React.useEffect(() => {
    // Extract actual user data from the response wrapper
    const actualUser = (userProfile as any)?.user || (userProfile as any);

    if (actualUser?.id) {
      const lastUserId = localStorage.getItem('last-user-id');
      const currentUserId = actualUser.id.toString();

      // Check if we've already cleared progress for this user in this session
      const sessionKey = `progress-cleared-${currentUserId}`;
      const hasAlreadyCleared = sessionStorage.getItem(sessionKey);

      // Clear progress if:
      // 1. User changed (different user logged in)
      // 2. Current user has progress: 0 (database reset) AND hasn't been cleared in this session
      // 3. Current user has undefined/null progress (fresh user)
      const userChanged = lastUserId && lastUserId !== currentUserId;
      const hasZeroProgress = actualUser.progress === 0 && !hasAlreadyCleared;
      const hasNoProgress = (actualUser.progress === undefined || actualUser.progress === null) && !hasAlreadyCleared;

      const shouldClearProgress = userChanged || hasZeroProgress || hasNoProgress;

      if (shouldClearProgress) {
        let reason;
        if (userChanged) {
          reason = `User changed from ${lastUserId} to ${currentUserId}`;
        } else if (hasZeroProgress) {
          reason = `User ${currentUserId} has database progress: 0, clearing cached data`;
        } else {
          reason = `User ${currentUserId} has no progress data, clearing cached data`;
        }

        console.log(`${reason}, clearing workshop progress`);

        // Clear AllStarTeams specific progress and navigation cache
        const keysToRemove = [
          'allstarteams-navigation-progress',
          'allstar_navigation_progress', 
          'allstarteams_progress',
          'allstarteams_completedActivities',
          'allstarteams_starCard',
          'allstarteams_flowAttributes'
        ];

        // Also clear navigation progress cache for this user
        const navigationKeys = Object.keys(localStorage).filter(key => 
          key.startsWith('app_navigation_progress_') || 
          key.startsWith('navigation_last_sync_')
        );

        keysToRemove.concat(navigationKeys).forEach(key => {
          localStorage.removeItem(key);
        });

        // Navigation progress will be reset through the hook

        // Force refresh of all cached data by invalidating queries
        queryClient.invalidateQueries({ queryKey: ['/api/user/assessments'] });
        queryClient.invalidateQueries({ queryKey: ['/api/workshop-data/starcard'] });
        queryClient.invalidateQueries({ queryKey: ['/api/workshop-data/flow-attributes'] });

        // Mark progress as cleared for this session to avoid repeated clearing
        const sessionKey = `progress-cleared-${currentUserId}`;
        sessionStorage.setItem(sessionKey, 'true');
      }

      // Update stored user ID
      localStorage.setItem('last-user-id', currentUserId);
    }

    // Debug logging
    if (userProfile) {
      console.log('AllStarTeams - User data:', userProfile);
    }
    if (starCardData) {
      console.log('AllStarTeams - Star card data:', starCardData);
    }
    if (starCardError) {
      console.log('AllStarTeams - Star card error:', starCardError);
    }
  }, [userProfile, starCardData, starCardError]);

  // Fetch star card data with better error handling and logging
  const { data: starCard, isLoading: starCardLoading1 } = useQuery({ 
    queryKey: ['/api/workshop-data/starcard'],
    refetchOnWindowFocus: false,
    refetchInterval: 30000, // Refresh every 30 seconds to ensure data consistency
  });

  // Fetch flow attributes data
  const { data: flowAttributesData, isLoading: flowLoading } = useQuery({
    queryKey: ['/api/workshop-data/flow-attributes'],
    refetchOnWindowFocus: false
  });

  // Reset user progress mutation
  const resetUserProgress = useMutation({
    mutationFn: async () => {
      if (!(userProfile as any)?.id) {
        throw new Error("User ID is required to reset progress");
      }

      const response = await fetch(`/api/test-users/reset/${(userProfile as any).id}`, {
        method: 'POST',
        credentials: 'include',
        headers: {
          'Accept': 'application/json'
        }
      });

      // Check if response is OK before trying to parse JSON
      if (!response.ok) {
        const contentType = response.headers.get('content-type');
        if (contentType && contentType.includes('application/json')) {
          // Try to get JSON error if available
          const errorData = await response.json();
          throw new Error(errorData.message || 'Server error');
        } else {
          // Handle non-JSON error responses
          const text = await response.text();
          throw new Error(`Server error: ${response.status}`);
        }
      }

      // Try to parse response as JSON (if possible)
      try {
        return await response.json();
      } catch (e) {
        // If JSON parsing fails but response was OK, consider it a success
        return { success: true };
      }
    },
    onSuccess: () => {
      // Navigation progress will be reset through the hook

      // Clear all possible localStorage keys for maximum compatibility
      // No localStorage keys needed in simplified mode
      localStorage.removeItem('allstarteams-navigation-progress');
      localStorage.removeItem('imaginal-agility-navigation-progress');
      localStorage.removeItem('allstar_navigation_progress');

      // Refresh data from server and clear all cached assessment data
      queryClient.invalidateQueries({ queryKey: ['/api/workshop-data/starcard'] });
      queryClient.invalidateQueries({ queryKey: ['/api/workshop-data/flow-attributes'] });
      queryClient.invalidateQueries({ queryKey: ['/api/user/profile'] });
      queryClient.invalidateQueries({ queryKey: ['/api/user/assessments'] });

      // Clear any cached flow assessment data
      queryClient.removeQueries({ queryKey: ['/api/workshop-data/flow-attributes'] });
      queryClient.removeQueries({ queryKey: ['/api/workshop-data/starcard'] });

      // Reset functionality disabled to prevent auto-reset loops

      toast({
        title: "Progress Reset",
        description: "Your progress has been reset successfully.",
      });
    },
    onError: (error) => {
      toast({
        title: "Reset Failed",
        description: "There was an error resetting your progress: " + (error instanceof Error ? error.message : String(error)),
        variant: "destructive",
      });
      console.error("Reset error:", error);
    }
  });

  // Function to mark a step as completed
  const markStepCompleted = (stepId: string) => {
    console.log("markStepCompleted called with:", stepId, "completedSteps:", completedSteps);

    // Use the navigation progress hook's markStepCompleted function
    markNavStepCompleted(stepId);
    console.log(`Step ${stepId} marked as completed`);
  };

  // Function to determine if a step is accessible - uses unlocked steps from navigation progress
  const isStepAccessible = (sectionId: string, stepId: string) => {
    // Use navigation progress unlocked steps instead of completed steps
    const unlockedSteps = navProgress?.unlockedSteps || [];

    // Check if step is in unlocked steps
    const isUnlocked = unlockedSteps.includes(stepId);
    console.log(`🔓 Step accessibility check: ${stepId} - unlocked: ${isUnlocked}, available steps: ${unlockedSteps.join(', ')}`);

    return isUnlocked;
  };

  // Handle assessment completion
  const handleAssessmentComplete = (result: any) => {
    console.log("Assessment completed with result:", result);

    // DO NOT mark step 2-2 as completed yet - user should stay on assessment results page
    // Step 2-2 will be marked as completed when user manually clicks Next button
    console.log("Assessment complete. User should now view results and manually click Next button to proceed to step 2-3");

    // Refresh the star card data to ensure it's available for the next step
    queryClient.invalidateQueries({ queryKey: ['/api/workshop-data/starcard'] });

    // Force refresh the assessment view to show results instead of intro
    queryClient.invalidateQueries({ queryKey: ['/api/workshop-data/starcard'] });
    queryClient.invalidateQueries({ queryKey: ['/api/user/assessments'] });
  };

  // Define a structure to map stepIds to navigation sequence for automatic progress
  const navigationSequence: Record<string, { prev: string | null; next: string | null; contentKey: string }> = {
    // Section 1
    '1-1': { prev: null, next: '2-1', contentKey: 'welcome' },

    // Section 2
    '2-1': { prev: '1-1', next: '2-2', contentKey: 'intro-strengths' },
    '2-2': { prev: '2-1', next: '2-3', contentKey: 'strengths-assessment' }, // Assessment doesn't auto-complete
    '2-3': { prev: '2-2', next: '2-4', contentKey: 'star-card-preview' },
    '2-4': { prev: '2-3', next: '3-1', contentKey: 'reflection' },

    // Section 3
    '3-1': { prev: '2-4', next: '3-2', contentKey: 'intro-to-flow' },
    '3-2': { prev: '3-1', next: '3-3', contentKey: 'flow-assessment' }, // Assessment doesn't auto-complete
    '3-3': { prev: '3-2', next: '3-4', contentKey: 'flow-rounding-out' },
    '3-4': { prev: '3-3', next: '4-1', contentKey: 'flow-star-card' },

    // Section 4
    '4-1': { prev: '3-4', next: '4-2', contentKey: 'wellbeing' },
    '4-2': { prev: '4-1', next: '4-3', contentKey: 'cantril-ladder' },
    '4-3': { prev: '4-2', next: '4-4', contentKey: 'visualizing-you' },
    '4-4': { prev: '4-3', next: '4-5', contentKey: 'future-self' },
    '4-5': { prev: '4-4', next: '5-1', contentKey: 'final-reflection' },

    // Section 5
    '5-1': { prev: '4-5', next: '5-2', contentKey: 'download-star-card' },
    '5-2': { prev: '5-1', next: '5-3', contentKey: 'holistic-report' },
    '5-3': { prev: '5-2', next: '5-4', contentKey: 'growth-plan' },
    '5-4': { prev: '5-3', next: '6-1', contentKey: 'team-workshop-prep' },

    // Section 6
    '6-1': { prev: '5-4', next: null, contentKey: 'workshop-resources' },
  };

  // Helper function to find step ID from content key
  const findStepIdFromContentKey = (contentKey: string): string | null => {
    for (const [stepId, data] of Object.entries(navigationSequence)) {
      if (data.contentKey === contentKey) {
        return stepId;
      }
    }

    // Special case for intro-to-flow which might be referred to as intro-flow
    if (contentKey === 'intro-to-flow') {
      return '3-1';
    }

    return null;
  };

  // Handle step click with SIMPLIFIED LINEAR PROGRESSION - NO AUTO-COMPLETION
  const handleStepClick = (sectionId: string, stepId: string) => {
    console.log(`🧭 Menu navigation clicked: stepId=${stepId}, sectionId=${sectionId}`);

    // Get navigation info for this step
    const navInfo = navigationSequence[stepId];
    console.log(`🧭 Navigation info for ${stepId}:`, navInfo);

    if (!navInfo) {
      // For steps not defined in the sequence (like resource items)
      console.log(`🧭 No navigation info found for ${stepId}, showing placeholder`);
      setCurrentContent(`placeholder-${stepId}`);
      // Scroll to content top anchor
      document.getElementById('content-top')?.scrollIntoView({ behavior: 'smooth' });
      // DO NOT auto-mark as completed - only Next button progression should do this
      return;
    }

    // Set the content based on the navigation mapping
    console.log(`🧭 Setting content to: ${navInfo.contentKey}`);
    setCurrentContent(navInfo.contentKey);

    // Scroll to content top anchor
    document.getElementById('content-top')?.scrollIntoView({ behavior: 'smooth' });

    // SIMPLIFIED MODE: Menu clicks should NEVER mark steps as completed
    // Only Next button progression should mark steps complete
    console.log(`🧭 SIMPLIFIED MODE: Menu navigation to ${stepId} - NO auto-completion`);

    // For the flow assessment, navigate to the flow assessment page instead of opening modal
    if (stepId === '3-2') {
      // DO NOT mark as completed - only Next button should do this
      setCurrentContent('flow-assessment');
    }
  };

  // Scroll to top when currentContent changes (including programmatic navigation)
  useEffect(() => {
    document.getElementById('content-top')?.scrollIntoView({ behavior: 'smooth' });
  }, [currentContent]);

  // Data check for debugging
  const hasData = React.useMemo(() => {
    const hasStarCardData = starCard && (
      ((starCard as any).thinking && (starCard as any).thinking > 0) || 
      ((starCard as any).feeling && (starCard as any).feeling > 0) || 
      ((starCard as any).acting && (starCard as any).acting > 0) || 
      ((starCard as any).planning && (starCard as any).planning > 0)
    );

    const hasFlowData = flowAttributesData && 
                        (flowAttributesData as any).attributes && 
                        Array.isArray((flowAttributesData as any).attributes) && 
                        (flowAttributesData as any).attributes.length > 0;

    const starCardData1 = {
      thinking: (starCard as any)?.thinking || 0,
      acting: (starCard as any)?.acting || 0,
      feeling: (starCard as any)?.feeling || 0,
      planning: (starCard as any)?.planning || 0,
      imageUrl: !!(starCard as any)?.imageUrl
    };

    const flowAttributes = {
      hasAttributes: !!(flowAttributesData as any)?.attributes,
      attributesLength: (flowAttributesData as any)?.attributes?.length || 0,
      flowScore: (flowAttributesData as any)?.flowScore || 0
    };

    // Debug log for data checking
    console.log("Has data condition:", { hasData: !!hasStarCardData, hasFlowData, starCardData1, flowAttributes });

    return hasStarCardData;
  }, [starCard, flowAttributesData]);

  // Function to toggle the drawer
  const toggleDrawer = () => setDrawerOpen(!drawerOpen);

  // Update navigation sections with completion information
  const updatedNavigationSections = activeNavigationSections.map(section => {
    // Skip resource section which doesn't have completion tracking
    if (section.id === '5') return section;

    // Count completed steps in this section
    const completedStepsInSection = section.steps.filter(step => 
      Array.isArray(completedSteps) && completedSteps.includes(step.id)
    ).length;

    return {
      ...section,
      completedSteps: completedStepsInSection,
      totalSteps: section.steps.length
    };
  });

  return (
    <div className="flex flex-col h-screen bg-gray-50">
      {/* Navigation */}
      <NavBar />

      {/* Main Content */}
      <div className="flex flex-1 overflow-hidden">
        {/* Assessment Modal */}
        <AssessmentModal 
          isOpen={isAssessmentModalOpen} 
          onClose={() => setIsAssessmentModalOpen(false)}
          onComplete={handleAssessmentComplete}
        />

        {/* Left Navigation Drawer */}
        <UserHomeNavigation
          drawerOpen={drawerOpen}
          toggleDrawer={toggleDrawer}
          navigationSections={updatedNavigationSections}
          completedSteps={completedSteps}
          isStepAccessible={isStepAccessible}
          handleStepClick={handleStepClick}
          starCard={starCard}
          flowAttributesData={flowAttributesData}
          currentContent={currentContent}
          isImaginalAgility={currentApp === 'imaginal-agility'}
        />
        {/* Debug logging for props */}
        {console.log('🎯 Navigation Props Debug:', {
          currentApp,
          isImaginalAgility: currentApp === 'imaginal-agility',
          location
        })}

        {/* Content Area */}
        <div className="flex-1 overflow-auto p-6">
          {/* Anchor for scroll-to-top navigation */}
          <div id="content-top" className="h-0 w-0 invisible" aria-hidden="true"></div>
          <AllStarTeamsContent
            currentContent={currentContent}
            markStepCompleted={markNavStepCompleted}
            setCurrentContent={setCurrentContent}
            starCard={starCard}
            user={userProfile}
            flowAttributesData={flowAttributesData}
            setIsAssessmentModalOpen={setIsAssessmentModalOpen}
            isImaginalAgility={currentApp === 'imaginal-agility'}
          />
        </div>
      </div>
    </div>
  );
}<|MERGE_RESOLUTION|>--- conflicted
+++ resolved
@@ -85,17 +85,7 @@
 
   const userRole = (userData as any)?.user?.role || (userData as any)?.role;
   const isStudentOrFacilitator = userRole === 'student' || userRole === 'facilitator';
-<<<<<<< HEAD
-  
-=======
-
-  // Debug role detection
-  console.log('🔍 AllStarTeams Role Debug:');
-  console.log('- Raw user data:', userData);
-  console.log('- Extracted userRole:', userRole);
-  console.log('- isStudentOrFacilitator:', isStudentOrFacilitator);
-
->>>>>>> 0f93f776
+
   // Function to get role-based navigation sections
   const getRoleBasedNavigationSections = () => {
     if (currentApp === 'imaginal-agility') {
