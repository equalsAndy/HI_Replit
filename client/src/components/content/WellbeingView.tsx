--- conflicted
+++ resolved
@@ -109,20 +109,9 @@
 
   return (
     <>
-<<<<<<< HEAD
-      <h1 className="text-3xl font-bold text-gray-900 mb-6">The Cantril Ladder of Well-Being</h1>
-
-      <div className="mb-8 max-w-4xl mx-auto">
-        <VideoPlayer
-          workshopType="allstarteams"
-          stepId="4-1"
-          fallbackUrl="https://youtu.be/SjEfwPEl65U"
-          title="Cantril Ladder of Well-Being"
-          aspectRatio="16:9"
-          autoplay={true}
-        />
-      </div>
-=======
+
+
+
 <div className="mb-8 max-w-4xl mx-auto">
   <VideoPlayer
     workshopType="allstarteams"
@@ -135,7 +124,7 @@
     startTime={0}
   />
 </div>
->>>>>>> a1aee21b
+
 
         <div className="prose max-w-none mb-6">
           <p className="text-lg text-gray-700">
