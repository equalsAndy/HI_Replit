--- conflicted
+++ resolved
@@ -98,7 +98,6 @@
   DialogTitle,
   DialogTrigger,
 } from "@/components/ui/dialog";
-import { isFeatureEnabled, getEnvironmentBadge } from '../../utils/featureFlags';
 
 export function NavBar() {
   const { isDemoMode, toggleDemoMode, canUseDemoMode } = useDemoMode();
@@ -307,26 +306,7 @@
                 className="h-8 w-auto" 
               />
             </a>
-<<<<<<< HEAD
-            {/* Environment badge using feature flag system */}
-            {isFeatureEnabled('showEnvironmentBadge') && getEnvironmentBadge() && (
-              <span
-                className={`ml-4 text-xs rounded-full px-2 py-1 font-semibold ${
-                  getEnvironmentBadge() === 'DEV'
-                    ? 'bg-orange-100 text-orange-800'
-                    : getEnvironmentBadge() === 'STAGING'
-                    ? 'bg-blue-100 text-blue-800'
-                    : ''
-                }`}
-              >
-                {getEnvironmentBadge()}
-              </span>
-            )}
-=======
             <EnvironmentBadge />
-
-
->>>>>>> ed09ace7
           </div>
         </div>
 
