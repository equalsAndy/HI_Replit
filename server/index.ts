--- conflicted
+++ resolved
@@ -355,13 +355,6 @@
         process.exit(1);
       }
 
-<<<<<<< HEAD
-      // Session configuration - use memory store temporarily to bypass SSL issues
-      const memorystore = await import('memorystore');
-      const MemoryStore = memorystore.default(session);
-      const sessionStore = new MemoryStore({
-        checkPeriod: 86400000 // prune expired entries every 24h
-=======
       // Environment-aware session configuration
       const PgSession = connectPgSimple(session);
       const sessionConfig = AuthEnvironmentManager.getSessionConfig();
@@ -372,7 +365,6 @@
         createTableIfMissing: true,  // Auto-create sessions table in development
         schemaName: 'public',
         pruneSessionInterval: 60 * 15, // 15 minutes
->>>>>>> 78ec5cff
       });
 
       // Add session store error handling
