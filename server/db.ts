--- conflicted
+++ resolved
@@ -10,14 +10,6 @@
   throw new Error('DATABASE_URL environment variable is not set');
 }
 
-<<<<<<< HEAD
-// Create a Postgres client with SSL configuration for deployment
-const queryClient = postgres(databaseUrl, {
-  ssl: 'require',
-  max: 10,
-  idle_timeout: 20,
-  connect_timeout: 10,
-=======
 // Create a Postgres client
 const queryClient = postgres(databaseUrl, {
   max: 10, // Max connections
@@ -26,7 +18,6 @@
   max_lifetime: 60 * 60, // 1 hour max connection lifetime
   onnotice: () => {}, // Suppress notices
   debug: false // Disable debug logs
->>>>>>> 78ec5cff
 });
 
 // Create a Drizzle client
